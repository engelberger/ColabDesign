import jax
import jax.numpy as jnp
import numpy as np

from colabdesign.shared.utils import Key
from colabdesign.shared.protein import jnp_rmsd_w, _np_kabsch, _np_rmsd, _np_get_6D_loss
from colabdesign.af.alphafold.model import model, folding, all_atom

####################################################
# AF_LOSS - setup loss function
####################################################
class _af_loss:
  # protocol specific loss functions
  def _loss_hallucination(self, inputs, outputs, opt, aux):
    plddt_prob = jax.nn.softmax(outputs["predicted_lddt"]["logits"])
    plddt_loss = (plddt_prob * jnp.arange(plddt_prob.shape[-1])[::-1]).mean(-1)
    aux["losses"]["plddt"] = plddt_loss.mean()
    self._get_pairwise_loss(inputs, outputs, opt, aux)

  def _loss_fixbb(self, inputs, outputs, opt, aux):
    '''get losses'''
    plddt_prob = jax.nn.softmax(outputs["predicted_lddt"]["logits"])
    plddt_loss = (plddt_prob * jnp.arange(plddt_prob.shape[-1])[::-1]).mean(-1)
    self._get_pairwise_loss(inputs, outputs, opt, aux)

    copies = 1 if self._args["repeat"] else self._copies
    
    # rmsd loss
    true = self._batch["all_atom_positions"][:,1,:]
    pred = outputs["structure_module"]["final_atom_positions"][:,1,:]
    weights = self._batch["all_atom_mask"][:,1]
    aln = get_rmsd(true, pred, weights=weights, copies=copies)
    rmsd, aux["final_atom_positions"] = aln["rmsd"], aln["align"](aux["final_atom_positions"])

    # dgram loss
    dgram_cce = get_dgram_cce(**dgram_F, pred=outputs["distogram"]["logits"], copies=copies)
    aux["losses"].update({"fape": get_fape_loss(self._batch, outputs, model_config=self._config),
                          "rmsd": rmsd, 
                          "dgram_cce": get_dgram_loss(self._batch, outputs, copies=copies, aatype=aatype),
                          "plddt":plddt_loss.mean()})

  def _loss_binder(self, inputs, outputs, opt, aux):
    '''get losses'''
    plddt_prob = jax.nn.softmax(outputs["predicted_lddt"]["logits"])
    plddt_loss = (plddt_prob * jnp.arange(plddt_prob.shape[-1])[::-1]).mean(-1)
    aux["losses"]["plddt"] = plddt_loss[...,self._target_len:].mean()
    self._get_pairwise_loss(inputs, outputs, opt, aux, interface=True)

    if self._args["redesign"]:
      aatype = inputs["aatype"][0]
      true = self._batch["all_atom_positions"][:,1,:]
      pred = outputs["structure_module"]["final_atom_positions"][:,1,:]
      aln = get_rmsd(true, pred, L=self._target_len, include_L=False)
      rmsd, aux["final_atom_positions"] = aln["rmsd"], aln["align"](aux["final_atom_positions"])
      
      fape = get_fape_loss(self._batch, outputs, model_config=self._config)
      aux["losses"].update({"rmsd":rmsd, "fape":fape})
      
      # compute cce of binder + interface
      cce = get_dgram_loss(self._batch, outputs, aatype=aatype, return_cce=True)
      aux["losses"]["dgram_cce"] = cce[L:,:].mean()       

  def _loss_partial(self, inputs, outputs, opt, aux):
    '''get losses'''    
    plddt_prob = jax.nn.softmax(outputs["predicted_lddt"]["logits"])
    plddt_loss = (plddt_prob * jnp.arange(plddt_prob.shape[-1])[::-1]).mean(-1)
    aux["losses"]["plddt"] = plddt_loss.mean()
    self._get_pairwise_loss(inputs, outputs, opt, aux)


    def sub(x, p, axis=0):
      fn = lambda y:jnp.take(y,p,axis)
      # fn = lambda y:jnp.tensordot(p,y,(-1,axis)).swapaxes(axis,0)
      return jax.tree_map(fn, x)

    pos = opt["pos"]
    aatype = inputs["aatype"][0]
    _config = self._config.model.heads.structure_module

    # dgram
    dgram = sub(sub(outputs["distogram"]["logits"],pos),pos,1)
    if aatype is not None: aatype = sub(aatype,pos,0)
    aux["losses"]["dgram_cce"] = get_dgram_loss(self._batch, pred=dgram, copies=1, aatype=aatype)

    # rmsd
    true = self._batch["all_atom_positions"]
    pred = sub(outputs["structure_module"]["final_atom_positions"],pos)
    aln = get_rmsd(true[:,1], pred[:,1])
    aux["losses"]["rmsd"] = aln["rmsd"]

    # fape
    fape_loss = {"loss":0.0}
    struct = outputs["structure_module"]
    traj = {"traj":sub(struct["traj"],pos,-2)}
    folding.backbone_loss(fape_loss, self._batch, traj, _config)
    aux["losses"]["fape"] = fape_loss["loss"]

    # sidechain specific losses
    if self._args["use_sidechains"]:
      # sc_fape
      pred_pos = sub(struct["final_atom14_positions"],pos)
      sc_struct = {**folding.compute_renamed_ground_truth(self._batch, pred_pos),
                   "sidechains":{k: sub(struct["sidechains"][k],pos,1) for k in ["frames","atom_pos"]}}

      aux["losses"]["sc_fape"] = folding.sidechain_loss(self._batch, sc_struct, _config)["loss"]

      # sc_rmsd
      true_pos = all_atom.atom37_to_atom14(self._batch["all_atom_positions"], self._batch)
<<<<<<< HEAD
      aln = get_sc_rmsd(true_pos, pred_pos, self._batch["sc_pos"], return_align_fn=True)
      aux["losses"]["sc_rmsd"] = aln["rmsd"]

    # align final atoms
    aux["final_atom_positions"] = aln["align"](aux["final_atom_positions"])
=======
      aux["losses"]["sc_rmsd"] = get_sc_rmsd(true_pos, pred_pos, self._batch["sc_pos"])
>>>>>>> f76c0cad

  def _get_pairwise_loss(self, inputs, outputs, opt, aux, interface=False):
    '''get pairwise loss features'''

    # decide on what offset to use
    if "offset" in inputs:
      offset = inputs["offset"][0]
    else:
      idx = inputs["residue_index"][0]
      offset = idx[:,None] - idx[None,:]

    # pae loss
    pae_prob = jax.nn.softmax(outputs["predicted_aligned_error"]["logits"])
    pae = (pae_prob * jnp.arange(pae_prob.shape[-1])).mean(-1)
    
    # define distogram
    dgram = outputs["distogram"]["logits"]
    dgram_bins = jnp.append(0,outputs["distogram"]["bin_edges"])
    if not interface:
      aux["losses"].update({"con":get_con_loss(dgram, dgram_bins, offset=offset, **opt["con"]).mean(),
                            "helix":get_helix_loss(dgram, dgram_bins, offset=offset, **opt["con"]),
                            "pae":pae.mean()})
    else:
      # split pae/con into inter/intra      
      L = self._target_len if self.protocol == "binder" else self._len
      H = self._hotspot if hasattr(self,"_hotspot") else None
      
      def split_feats(v):
        '''split pairwise features into intra and inter features'''
        if v is None: return None,None
        aa,bb = v[:L,:L], v[L:,L:]
        ab = v[:L,L:] if H is None else v[H,L:]
        ba = v[L:,:L] if H is None else v[L:,H]
        abba = (ab + ba.swapaxes(0,1)) / 2
        if self.protocol == "binder":
          return bb,abba.swapaxes(0,1)
        else:
          return aa,abba

      x_offset, ix_offset = split_feats(jnp.abs(offset))
      for k,v in zip(["pae","con"], [pae,dgram]):
        x, ix = split_feats(v)        
        if k == "con":
          aux["losses"]["helix"] = get_helix_loss(x, dgram_bins, x_offset)
          # dgram, dgram_bins, cutoff=None, num=1, seqsep=0, binary=True, offset=None
          x = get_con_loss(x, dgram_bins, offset=x_offset, **opt["con"])
          ix = get_con_loss(ix, dgram_bins, offset=ix_offset, **opt["i_con"])

        aux["losses"].update({k:x.mean(),f"i_{k}":ix.mean()})

#####################################################################################
#####################################################################################

def get_pw_con_loss(dgram, dgram_bins, cutoff=None, binary=True):
  '''dgram to contacts'''
  if cutoff is None: cutoff = dgram_bins[-1]
  bins = dgram_bins < cutoff  
  px = jax.nn.softmax(dgram)
  px_ = jax.nn.softmax(dgram - 1e7 * (1-bins))        
  # binary/cateogorical cross-entropy
  con_loss_cat_ent = -(px_ * jax.nn.log_softmax(dgram)).sum(-1)
  con_loss_bin_ent = -jnp.log((bins * px + 1e-8).sum(-1))
  return jnp.where(binary, con_loss_bin_ent, con_loss_cat_ent)

def get_con_loss(dgram, dgram_bins, cutoff=None, binary=True,
                 num=1, seqsep=0, offset=None):
  '''convert distogram into contact loss'''  
  x = get_pw_con_loss(dgram, dgram_bins, cutoff, binary)  
  a,b = x.shape
  if offset is None:
    mask = jnp.abs(jnp.arange(a)[:,None] - jnp.arange(b)[None,:]) >= seqsep
  else:
    mask = jnp.abs(offset) >= seqsep
  x = jnp.sort(jnp.where(mask,x,jnp.nan))
  k_mask = (jnp.arange(b) < num) * (jnp.isnan(x) == False)    
  return jnp.where(k_mask,x,0.0).sum(-1) / (k_mask.sum(-1) + 1e-8)

def get_helix_loss(dgram, dgram_bins, offset=None, **kwargs):
  '''helix bias loss'''
  x = get_pw_con_loss(dgram, dgram_bins, cutoff=6.0, binary=True)
  if offset is None:
    return jnp.diagonal(x,3).mean()
  else:
    mask = offset == 3
    return jnp.where(mask,x,0.0).sum() / (mask.sum() + 1e-8)

def get_contact_map(outputs, dist=8.0):
  '''get contact map from distogram'''
  dist_logits = outputs["distogram"]["logits"]
  dist_bins = jax.numpy.append(0,outputs["distogram"]["bin_edges"])
  dist_mtx = dist_bins[dist_logits.argmax(-1)]
  return (jax.nn.softmax(dist_logits) * (dist_bins < dist)).sum(-1)

####################
# confidence metrics
####################
def get_plddt(outputs):
  logits = outputs["predicted_lddt"]["logits"]
  num_bins = logits.shape[-1]
  bin_width = 1.0 / num_bins
  bin_centers = jnp.arange(start=0.5 * bin_width, stop=1.0, step=bin_width)
  probs = jax.nn.softmax(logits, axis=-1)
  return jnp.sum(probs * bin_centers[None, :], axis=-1)

def get_pae(outputs):
  prob = jax.nn.softmax(outputs["predicted_aligned_error"]["logits"],-1)
  breaks = outputs["predicted_aligned_error"]["breaks"]
  step = breaks[1]-breaks[0]
  bin_centers = breaks + step/2
  bin_centers = jnp.append(bin_centers,bin_centers[-1]+step)
  return (prob*bin_centers).sum(-1)

####################
# loss functions
####################

def get_fape_loss(batch, outputs, model_config, use_clamped_fape=False):
  sub_batch = jax.tree_map(lambda x: x, batch)
  sub_batch["use_clamped_fape"] = use_clamped_fape
  loss = {"loss":0.0}    
  folding.backbone_loss(loss, sub_batch, outputs["structure_module"], model_config.model.heads.structure_module)
  return loss["loss"]

<<<<<<< HEAD
def get_dgram_loss(batch, outputs=None, copies=1, aatype=None, pred=None, return_cce=False):
  # gather features
  if aatype is None: aatype = batch["aatype"]
  x, weights = model.modules.pseudo_beta_fn(aatype=aatype,
                                            all_atom_positions=batch["all_atom_positions"],
                                            all_atom_mask=batch["all_atom_mask"])
  # alphafold dgram defaults
  num_bins = 39
  bin_edges = jnp.linspace(3.25, 50.75, num_bins)
  true = jax.nn.one_hot((dm > jnp.square(bin_edges)).sum(-1),num_bins)
  if pred is None: pred = outputs["distogram"]["logits"]

  return _get_dgram_loss(true, pred, weights, copies, return_cce=return_cce)

def _get_dgram_loss(true, pred, weights=None, copies=1, return_cce=False):
  
  length = true.shape[0]
  if weights is None: weights = jnp.ones(length)
  F = {"t":true, "p":pred, "m":weights[:,None] * weights[None,:]}  

  def cce_fn(t,p,m):
    cce = -(t*jax.nn.log_softmax(p)).sum(-1)
    return cce, (cce*m).sum((-1,-2))/(m.sum((-1,-2))+1e-8)

  if copies > 1:
    (L,C) = (length//copies, copies-1)

    # intra (L,L,F)
    intra = jax.tree_map(lambda x:x[:L,:L], F)
    cce, cce_loss = cce_fn(**intra)

    # inter (C,L,L,F)
    inter = jax.tree_map(lambda x:x[:L,L:].reshape(L,C,L,-1).swapaxes(0,1),F)
    inter = {"t":inter["t"][:,None],        # (C,1,L,L,F)
             "p":inter["p"][None,:],        # (1,C,L,L,F)
             "m":inter["m"][:,None,:,:,0]}  # (C,1,L,L)             
    
    # (C,C,L,L,F) → (C,C,L,L) → (C,C) → (C) → ()
    i_cce, i_cce_loss = cce_fn(**inter)
    i_cce_loss = sum([i_cce_loss.min(i).sum() for i in [0,1]]) / 2
    total_loss = (cce_loss + i_cce_loss) / copies
    return (cce, i_cce) if return_cce else total_loss

  else:
    cce, cce_loss = cce_fn(**F)
    return cce if return_cce else cce_loss

def get_rmsd(true, pred, weights=None, L=None, include_L=True, copies=1):
  '''
  get rmsd + alignment function
  align based on the first L positions, computed weighted rmsd using all 
  positions (if include_L=True) or remaining positions (if include_L=False).
  '''
  # normalize weights
  length = true.shape[-2]
  if weights is None:
    weights = (jnp.ones(length)/length)[...,None]
  else:
    weights = (weights/(weights.sum(-1,keepdims=True) + 1e-8))[...,None]

  # determine alignment [L]ength and remaining [l]ength
  if copies > 1:
    if L is None:
      L = iL = length // copies; C = copies-1
    else:
      (iL,C) = ((length-L) // copies, copies)
  else:
    (L,iL,C) = (length,0,0) if L is None else (L,length-L,1)

  # slice inputs
  if iL == 0:
    (T,P,W) = (true,pred,weights)
  else:
    (T,P,W) = (x[...,:L,:] for x in (true,pred,weights))
    (iT,iP,iW) = (x[...,L:,:] for x in (true,pred,weights))

  # get alignment and rmsd functions
  (T_mu,P_mu) = ((x*W).sum(-2,keepdims=True)/W.sum((-1,-2)) for x in (T,P))
  aln = _np_kabsch((P-P_mu)*W, T-T_mu)   
  align_fn = lambda x: (x - P_mu) @ aln + T_mu
  msd_fn = lambda t,p,w: (w*jnp.square(align_fn(p)-t)).sum((-1,-2))
  
  # compute rmsd
  if iL == 0:
    msd = msd_fn(true,pred,weights)
  elif C > 1:
    # all vs all alignment of remaining, get min RMSD
    iT = iT.reshape(-1,C,1,iL,3).swapaxes(0,-3)
    iP = iP.reshape(-1,1,C,iL,3).swapaxes(0,-3)
    imsd = msd_fn(iT, iP, iW.reshape(-1,C,1,iL,1).swapaxes(0,-3))
    imsd = (imsd.min(0).sum(0) + imsd.min(1).sum(0)) / 2 
    imsd = imsd.reshape(jnp.broadcast_shapes(true.shape[:-2],pred.shape[:-2]))
    msd = (imsd + msd_fn(T,P,W)) if include_L else (imsd/iW.sum((-1,-2)))
  else:
    msd = msd_fn(true,pred,weights) if include_L else (msd_fn(iT,iP,iW)/iW.sum((-1,-2)))
  rmsd = jnp.sqrt(msd + 1e-8)

  return {"rmsd":rmsd, "align":align_fn}

def get_sc_rmsd(true, pred, sc):
  '''get sidechain rmsd + alignment function'''

  # select atoms
  (T, P) = (true.reshape(-1,3), pred.reshape(-1,3))
  (T, T_alt, P) = (T[sc["pos"]], T[sc["pos_alt"]], P[sc["pos"]])

  # select non-ambigious atoms
  (T_na, P_na) = (T[sc["non_amb"]], P[sc["non_amb"]])

  # get alignment of non-ambigious atoms
  if "weight_non_amb" in sc:
    T_mu_na = (T_na * sc["weight_non_amb"]).sum(0)
    P_mu_na = (P_na * sc["weight_non_amb"]).sum(0)
    aln = _np_kabsch((P_na-P_mu_na) * sc["weight_non_amb"], T_na-T_mu_na)
  else:
    T_mu_na, P_mu_na = T_na.mean(0), P_na.mean(0)
    aln = _np_kabsch(P_na-P_mu_na, T_na-T_mu_na)

  # apply alignment to all atoms
  align_fn = lambda x: (x - P_mu_na) @ aln + T_mu_na
  P = align_fn(P)

  # compute rmsd
  sd = jnp.minimum(jnp.square(P-T).sum(-1), jnp.square(P-T_alt).sum(-1))
  if "weight" in sc:
    msd = (sd*sc["weight"]).sum()
  else:
    msd = sd.mean()
  rmsd = jnp.sqrt(msd + 1e-8)
  return {"rmsd":rmsd, "align":align_fn}
=======
def get_sc_rmsd(true_pos, pred_pos, sc, weighted=True):
  '''sidechain rmsd'''
  # select atoms
  T = true_pos.reshape(-1,3)[sc["pos"]]
  P, P_alt = pred_pos.reshape(-1,3)[sc["pos"]], pred_pos.reshape(-1,3)[sc["pos_alt"]]

  # select non-ambigious atoms
  T_na, P_na = T[sc["non_amb"]], P[sc["non_amb"]]

  # get alignment of non-ambigious atoms
  if weighted:
    T_mu_na = (T_na * sc["w_na"]).sum(0)
    P_mu_na = (P_na * sc["w_na"]).sum(0)
    aln = _np_kabsch((T_na-T_mu_na) * sc["w_na"], P_na-P_mu_na)
  else:
    T_mu_na, P_mu_na = T_na.mean(0), P_na.mean(0)
    aln = _np_kabsch(T_na-T_mu_na, P_na-P_mu_na)

  # apply alignment to all atoms
  T = (T-T_mu_na) @ aln
  P, P_alt = P-P_mu_na, P_alt-P_mu_na

  # compute rmsd
  sd = jnp.minimum(jnp.square(T-P).sum(-1), jnp.square(T-P_alt).sum(-1))
  msd = (sd * sc["w"]).sum() if weighted else sd.mean()
  return jnp.sqrt(msd + 1e-8)
>>>>>>> f76c0cad

def get_6D_loss(batch, outputs, **kwargs):
  true = batch["all_atom_positions"]
  pred = outputs["structure_module"]["final_atom_positions"]
  mask = batch["all_atom_mask"]
  return _np_get_6D_loss(true, pred, mask, **kwargs)<|MERGE_RESOLUTION|>--- conflicted
+++ resolved
@@ -106,15 +106,11 @@
 
       # sc_rmsd
       true_pos = all_atom.atom37_to_atom14(self._batch["all_atom_positions"], self._batch)
-<<<<<<< HEAD
       aln = get_sc_rmsd(true_pos, pred_pos, self._batch["sc_pos"], return_align_fn=True)
       aux["losses"]["sc_rmsd"] = aln["rmsd"]
 
     # align final atoms
     aux["final_atom_positions"] = aln["align"](aux["final_atom_positions"])
-=======
-      aux["losses"]["sc_rmsd"] = get_sc_rmsd(true_pos, pred_pos, self._batch["sc_pos"])
->>>>>>> f76c0cad
 
   def _get_pairwise_loss(self, inputs, outputs, opt, aux, interface=False):
     '''get pairwise loss features'''
@@ -238,7 +234,6 @@
   folding.backbone_loss(loss, sub_batch, outputs["structure_module"], model_config.model.heads.structure_module)
   return loss["loss"]
 
-<<<<<<< HEAD
 def get_dgram_loss(batch, outputs=None, copies=1, aatype=None, pred=None, return_cce=False):
   # gather features
   if aatype is None: aatype = batch["aatype"]
@@ -369,34 +364,6 @@
     msd = sd.mean()
   rmsd = jnp.sqrt(msd + 1e-8)
   return {"rmsd":rmsd, "align":align_fn}
-=======
-def get_sc_rmsd(true_pos, pred_pos, sc, weighted=True):
-  '''sidechain rmsd'''
-  # select atoms
-  T = true_pos.reshape(-1,3)[sc["pos"]]
-  P, P_alt = pred_pos.reshape(-1,3)[sc["pos"]], pred_pos.reshape(-1,3)[sc["pos_alt"]]
-
-  # select non-ambigious atoms
-  T_na, P_na = T[sc["non_amb"]], P[sc["non_amb"]]
-
-  # get alignment of non-ambigious atoms
-  if weighted:
-    T_mu_na = (T_na * sc["w_na"]).sum(0)
-    P_mu_na = (P_na * sc["w_na"]).sum(0)
-    aln = _np_kabsch((T_na-T_mu_na) * sc["w_na"], P_na-P_mu_na)
-  else:
-    T_mu_na, P_mu_na = T_na.mean(0), P_na.mean(0)
-    aln = _np_kabsch(T_na-T_mu_na, P_na-P_mu_na)
-
-  # apply alignment to all atoms
-  T = (T-T_mu_na) @ aln
-  P, P_alt = P-P_mu_na, P_alt-P_mu_na
-
-  # compute rmsd
-  sd = jnp.minimum(jnp.square(T-P).sum(-1), jnp.square(T-P_alt).sum(-1))
-  msd = (sd * sc["w"]).sum() if weighted else sd.mean()
-  return jnp.sqrt(msd + 1e-8)
->>>>>>> f76c0cad
 
 def get_6D_loss(batch, outputs, **kwargs):
   true = batch["all_atom_positions"]
